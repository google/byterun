"""A pure-Python Python bytecode interpreter."""
# Based on:
# pyvm2 by Paul Swartz (z3p), from http://www.twistedmatrix.com/users/z3p/


# Disable because there are enough false positives to make it useless
# pylint: disable=unbalanced-tuple-unpacking
# pylint: disable=unpacking-non-sequence

# TODO(ampere): Add doc strings and remove this.
# pylint: disable=missing-docstring

from __future__ import print_function, division
import dis
import inspect
import linecache
import logging
import operator
import sys

import six
from six.moves import reprlib

from .pyobj import Frame, Block, Method, Object, Function, Class, Generator

log = logging.getLogger(__name__)

PY3, PY2 = six.PY3, not six.PY3

if six.PY3:
    byteint = lambda b: b
else:
    byteint = ord

# Create a repr that won't overflow.
repr_obj = reprlib.Repr()
repr_obj.maxother = 120
repper = repr_obj.repr


class VirtualMachineError(Exception):
    """For raising errors in the operation of the VM."""
    pass


class VirtualMachine(object):

    def __init__(self):
        # The call stack of frames.
        self.frames = []
        # The current frame.
        self.frame = None
        self.return_value = None
        self.last_exception = None
        self.vmbuiltins = dict(__builtins__)
        self.vmbuiltins["isinstance"] = self.isinstance
        # Operator tables. These are overriden by subclasses to replace the
        # meta-cyclic implemenations.
        self.unary_operators = {
            'POSITIVE': operator.pos,
            'NEGATIVE': operator.neg,
            'NOT':      operator.not_,
            'CONVERT':  repr,
            'INVERT':   operator.invert,
        }
        self.binary_operators = {
            'POWER':    pow,
            'MULTIPLY': operator.mul,
            'DIVIDE':   getattr(operator, 'div', lambda x, y: None),
            'FLOOR_DIVIDE': operator.floordiv,
            'TRUE_DIVIDE':  operator.truediv,
            'MODULO':   operator.mod,
            'ADD':      operator.add,
            'SUBTRACT': operator.sub,
            'SUBSCR':   operator.getitem,
            'LSHIFT':   operator.lshift,
            'RSHIFT':   operator.rshift,
            'AND':      operator.and_,
            'XOR':      operator.xor,
            'OR':       operator.or_,
        }
        self.compare_operators = [
            operator.lt,
            operator.le,
            operator.eq,
            operator.ne,
            operator.gt,
            operator.ge,
            lambda x, y: x in y,
            lambda x, y: x not in y,
            lambda x, y: x is y,
            lambda x, y: x is not y,
            lambda x, y: issubclass(x, Exception) and issubclass(x, y),
        ]

    def top(self):
        """Return the value at the top of the stack, with no changes."""
        return self.frame.data_stack[-1]

    def pop(self, i=0):
        """Pop a value from the stack.

        Default to the top of the stack, but `i` can be a count from the top
        instead.

        """
        return self.frame.data_stack.pop(-1-i)

    def push(self, *vals):
        """Push values onto the value stack."""
        self.frame.push(*vals)

    def popn(self, n):
        """Pop a number of values from the value stack.

        A list of `n` values is returned, the deepest value first.

        """
        if n:
            ret = self.frame.data_stack[-n:]
            self.frame.data_stack[-n:] = []
            return ret
        else:
            return []

    def peek(self, n):
        """
        Get a value `n` entries down in the stack, without changing the stack.
        """
        return self.frame.data_stack[-n]

    def jump(self, jump):
        """
        Move the bytecode pointer to `jump`, so it will execute next.

        Jump may be the very next instruction and hence already the value of
        f_lasti. This is used to notify a subclass when a jump was not taken and
        instead we continue to the next instruction.
        """
        self.frame.f_lasti = jump

    def push_block(self, type, handler=None, level=None):
        if level is None:
            level = len(self.frame.data_stack)
        self.frame.block_stack.append(Block(type, handler, level))

    def pop_block(self):
        return self.frame.block_stack.pop()

    def make_frame(self, code, callargs={}, f_globals=None, f_locals=None):
        # The callargs default is safe because we never modify the dict.
        # pylint: disable=dangerous-default-value
        log.info("make_frame: code=%r, callargs=%s, f_globals=%r, f_locals=%r",
                 code, repper(callargs), (type(f_globals), id(f_globals)),
                  (type(f_locals), id(f_locals)))
        if f_globals is not None:
            f_globals = f_globals
            if f_locals is None:
                f_locals = f_globals
        elif self.frames:
            f_globals = self.frame.f_globals
            f_locals = {}
        else:
            # TODO(ampere): __name__, __doc__, __package__ below are not correct
            f_globals = f_locals = {
                '__builtins__': self.vmbuiltins,
                '__name__': '__main__',
                '__doc__': None,
                '__package__': None,
            }

        # Implement NEWLOCALS flag. See Objects/frameobject.c in CPython.
        if code.co_flags & Function.CO_NEWLOCALS:
            f_locals = {}

        f_locals.update(callargs)
        frame = self.make_frame_with_dicts(code, f_globals, f_locals)
        log.info("%r", frame)
        return frame

    def push_frame(self, frame):
        self.frames.append(frame)
        self.frame = frame

    def pop_frame(self):
        self.frames.pop()
        if self.frames:
            self.frame = self.frames[-1]
        else:
            self.frame = None

    def print_frames(self):
        """Print the call stack, for debugging."""
        for f in self.frames:
            filename = f.f_code.co_filename
            lineno = f.line_number()
            print('  File "%s", line %d, in %s' % (
                filename, lineno, f.f_code.co_name
            ))
            linecache.checkcache(filename)
            line = linecache.getline(filename, lineno, f.f_globals)
            if line:
                print('    ' + line.strip())

    def resume_frame(self, frame):
        frame.f_back = self.frame
        log.info("resume_frame: %r", frame)
        val = self.run_frame(frame)
        frame.f_back = None
        return val

    def run_code(self, code, f_globals=None, f_locals=None):
        frame = self.make_frame(code, f_globals=f_globals, f_locals=f_locals)
        val = self.run_frame(frame)
        # Check some invariants
        if self.frames:            # pragma: no cover
            raise VirtualMachineError("Frames left over!")
        if self.frame is not None and self.frame.data_stack:  # pragma: no cover
            raise VirtualMachineError("Data left on stack! %r" %
                                      self.frame.data_stack)

        return val

    def unwind_block(self, block):
        if block.type == 'except-handler':
            offset = 3
        else:
            offset = 0

        while len(self.frame.data_stack) > block.level + offset:
            self.pop()

        if block.type == 'except-handler':
            tb, value, exctype = self.popn(3)
            self.last_exception = exctype, value, tb

    def parse_byte_and_args(self):
        f = self.frame
        opoffset = f.f_lasti
<<<<<<< HEAD
        byteCode = byteint(f.f_code.co_code[opoffset])
=======
        try:
            byteCode = byteint(f.f_code.co_code[opoffset])
        except IndexError:
            raise VirtualMachineError(
                "Bad bytecode offset %d in %s (len=%d)" %
                (opoffset, str(f.f_code), len(f.f_code.co_code))
            )
>>>>>>> 4450ce7b
        f.f_lasti += 1
        byteName = dis.opname[byteCode]
        arg = None
        arguments = []
        if byteCode >= dis.HAVE_ARGUMENT:
            arg = f.f_code.co_code[f.f_lasti:f.f_lasti+2]
            f.f_lasti += 2
            intArg = byteint(arg[0]) + (byteint(arg[1]) << 8)
            if byteCode in dis.hasconst:
                arg = f.f_code.co_consts[intArg]
            elif byteCode in dis.hasfree:
                if intArg < len(f.f_code.co_cellvars):
                    arg = f.f_code.co_cellvars[intArg]
                else:
                    var_idx = intArg - len(f.f_code.co_cellvars)
                    arg = f.f_code.co_freevars[var_idx]
            elif byteCode in dis.hasname:
                arg = f.f_code.co_names[intArg]
            elif byteCode in dis.hasjrel:
                arg = f.f_lasti + intArg
            elif byteCode in dis.hasjabs:
                arg = intArg
            elif byteCode in dis.haslocal:
                arg = f.f_code.co_varnames[intArg]
            else:
                arg = intArg
            arguments = [arg]

        return byteName, arguments, opoffset

    def log(self, byteName, arguments, opoffset):
<<<<<<< HEAD
=======
        # pylint: disable=logging-not-lazy
>>>>>>> 4450ce7b
        op = "%d: %s" % (opoffset, byteName)
        if arguments:
            op += " %r" % (arguments[0],)
        indent = "    "*(len(self.frames)-1)
<<<<<<< HEAD
        stack_rep = repper(self.stack)
=======
        stack_rep = repper(self.frame.data_stack)
>>>>>>> 4450ce7b
        block_stack_rep = repper(self.frame.block_stack)

        log.info("  %sdata: %s" % (indent, stack_rep))
        log.info("  %sblks: %s" % (indent, block_stack_rep))
        log.info("%s%s" % (indent, op))

    def dispatch(self, byteName, arguments):
        why = None
        try:
            if byteName.startswith('UNARY_'):
                self.unaryOperator(byteName[6:])
            elif byteName.startswith('BINARY_'):
                self.binaryOperator(byteName[7:])
            elif byteName.startswith('INPLACE_'):
                self.inplaceOperator(byteName[8:])
            elif 'SLICE+' in byteName:
                self.sliceOperator(byteName)
            else:
                # dispatch
                bytecode_fn = getattr(self, 'byte_%s' % byteName, None)
                if not bytecode_fn:            # pragma: no cover
                    raise VirtualMachineError(
                        "unknown bytecode type: %s" % byteName
                    )
                why = bytecode_fn(*arguments)
<<<<<<< HEAD

        except:
=======
        except:  # pylint: disable=bare-except
>>>>>>> 4450ce7b
            # deal with exceptions encountered while executing the op.
            self.last_exception = sys.exc_info()[:2] + (None,)
            log.exception("Caught exception during execution")
            why = 'exception'

        return why

    def manage_block_stack(self, why):
        assert why != 'yield'

        block = self.frame.block_stack[-1]
        if block.type == 'loop' and why == 'continue':
            self.jump(self.return_value)
            why = None
            return why

        self.pop_block()
        self.unwind_block(block)

        if block.type == 'loop' and why == 'break':
            why = None
            self.jump(block.handler)
            return why

        if PY2:
            if (
                block.type == 'finally' or
                (block.type == 'setup-except' and why == 'exception') or
                block.type == 'with'
            ):
                if why == 'exception':
                    exctype, value, tb = self.last_exception
                    self.push(tb, value, exctype)
                else:
                    if why in ('return', 'continue'):
                        self.push(self.return_value)
                    self.push(why)

                why = None
                self.jump(block.handler)
                return why

        elif PY3:
            if (
                why == 'exception' and
                block.type in ['setup-except', 'finally']
            ):
                self.push_block('except-handler')
                exctype, value, tb = self.last_exception
                self.push(tb, value, exctype)
                # PyErr_Normalize_Exception goes here
                self.push(tb, value, exctype)
                why = None
                self.jump(block.handler)
                return why

            elif block.type == 'finally':
                if why in ('return', 'continue'):
                    self.push(self.return_value)
                self.push(why)

                why = None
                self.jump(block.handler)
                return why

        return why

<<<<<<< HEAD
=======
    def run_instruction(self):
        """Run one instruction in the current frame.

        Return None if the frame should continue executing otherwise return the
        reason it should stop.
        """
        frame = self.frame
        byteName, arguments, opoffset = self.parse_byte_and_args()
        if log.isEnabledFor(logging.INFO):
            self.log(byteName, arguments, opoffset)

        # When unwinding the block stack, we need to keep track of why we
        # are doing it.
        why = self.dispatch(byteName, arguments)
        if why == 'exception':
            # TODO: ceval calls PyTraceBack_Here, not sure what that does.
            pass

        if why == 'reraise':
            why = 'exception'

        if why != 'yield':
            while why and frame.block_stack:
                # Deal with any block management we need to do.
                why = self.manage_block_stack(why)

        return why
>>>>>>> 4450ce7b

    def run_frame(self, frame):
        """Run a frame until it returns (somehow).

        Exceptions are raised, the return value is returned.
        """
        self.push_frame(frame)
        while True:
<<<<<<< HEAD
            byteName, arguments, opoffset = self.parse_byte_and_args()
            if log.isEnabledFor(logging.INFO):
                self.log(byteName, arguments, opoffset)

            # When unwinding the block stack, we need to keep track of why we
            # are doing it.
            why = self.dispatch(byteName, arguments)
            if why == 'exception':
                # TODO: ceval calls PyTraceBack_Here, not sure what that does.
                pass

            if why == 'reraise':
                why = 'exception'

            if why != 'yield':
                while why and frame.block_stack:
                    # Deal with any block management we need to do.
                    why = self.manage_block_stack(why)

=======
            why = self.run_instruction()
>>>>>>> 4450ce7b
            if why:
                break
        self.pop_frame()

        if why == 'exception':
            six.reraise(*self.last_exception)

        return self.return_value

<<<<<<< HEAD
=======
    ## Builders for objects that subclasses may want to replace with subclasses

    def make_instance(self, cls, args, kw):
        """
        Create an instance of the given class with the given constructor args.
        """
        return Object(cls, args, kw)

    def make_class(self, name, bases, methods):
        """
        Create a class with the name bases and methods given.
        """
        return Class(name, bases, methods, self)

    def make_function(self, name, code, globs, defaults, closure):
        """
        Create a function or closure given the arguments.
        """
        return Function(name, code, globs, defaults, closure, self)

    def make_frame_with_dicts(self, code, f_globals, f_locals):
        """
        Create a frame with the given code, globals, and locals.
        """
        return Frame(code, f_globals, f_locals, self.frame)

    ## Built-in overrides

    def isinstance(self, obj, cls):
        if isinstance(obj, Object):
            # pylint: disable=protected-access
            return issubclass(obj._class, cls)
        elif isinstance(cls, Class):
            return False
        else:
            return isinstance(obj, cls)

    ## Abstraction hooks

    def load_constant(self, value):
        """
        Called when the constant value is loaded onto the stack.
        The returned value is pushed onto the stack instead.
        """
        return value

    def get_locals_dict(self):
        """Get a real python dict of the locals."""
        return self.frame.f_locals

    def get_locals_dict_bytecode(self):
        """Get a possibly abstract bytecode level representation of the locals.
        """
        return self.frame.f_locals

    def set_locals_dict_bytecode(self, lcls):
        """Set the locals from a possibly abstract bytecode level dict.
        """
        self.frame.f_locals = lcls

    def get_globals_dict(self):
        """Get a real python dict of the globals."""
        return self.frame.f_globals

    def load_local(self, name):
        """
        Called when a local is loaded onto the stack.
        The returned value is pushed onto the stack instead of the actual loaded
        value.
        """
        return self.frame.f_locals[name]

    def load_builtin(self, name):
        return self.frame.f_builtins[name]

    def load_global(self, name):
        """
        Same as load_local except for globals.
        """
        return self.frame.f_globals[name]

    def load_deref(self, name):
        """
        Same as load_local except for closure cells.
        """
        return self.frame.cells[name].get()

    def store_local(self, name, value):
        """
        Called when a local is written.
        The returned value is stored instead of the value on the stack.
        """
        self.frame.f_locals[name] = value

    def store_deref(self, name, value):
        """
        Same as store_local except for closure cells.
        """
        self.frame.cells[name].set(value)

    def del_local(self, name):
        """
        Called when a local is deleted.
        """
        del self.frame.f_locals[name]

    def load_attr(self, obj, attr):
        """
        Perform the actual attribute load on an object. This must support all
        objects that may appear in the VM. This defaults to just get attr.
        """
        return getattr(obj, attr)

    def store_attr(self, obj, attr, value):
        """
        Same as load_attr except for setting attributes. Defaults to setattr.
        """
        setattr(obj, attr, value)

    def del_attr(self, obj, attr):
        """
        Same as load_attr except for deleting attributes. Defaults to delattr.
        """
        delattr(obj, attr)

    def build_tuple(self, content):
        """
        Create a VM tuple from the given sequence.
        The returned object must support the tuple interface.
        """
        return tuple(content)

    def build_list(self, content):
        """
        Create a VM list from the given sequence.
        The returned object must support the list interface.
        """
        return list(content)

    def build_set(self, content):
        """
        Create a VM set from the given sequence.
        The returned object must support the set interface.
        """
        return set(content)

    def build_map(self):
        """
        Create an empty VM dict.
        The returned object must support the dict interface.
        """
        return dict()

    def store_subscr(self, obj, subscr, val):
        obj[subscr] = val

    def del_subscr(self, obj, subscr):
        del obj[subscr]

>>>>>>> 4450ce7b
    ## Stack manipulation

    def byte_LOAD_CONST(self, const):
        self.push(self.load_constant(const))

    def byte_POP_TOP(self):
        self.pop()

    def byte_DUP_TOP(self):
        self.push(self.top())

    def byte_DUP_TOPX(self, count):
        items = self.popn(count)
        for i in [1, 2]:
            self.push(*items)

    def byte_DUP_TOP_TWO(self):
        # Py3 only
        a, b = self.popn(2)
        self.push(a, b, a, b)

    def byte_ROT_TWO(self):
        a, b = self.popn(2)
        self.push(b, a)

    def byte_ROT_THREE(self):
        a, b, c = self.popn(3)
        self.push(c, a, b)

    def byte_ROT_FOUR(self):
        a, b, c, d = self.popn(4)
        self.push(d, a, b, c)

    ## Names

    def byte_LOAD_NAME(self, name):
        try:
            val = self.load_local(name)
        except KeyError:
            try:
                val = self.load_global(name)
            except KeyError:
                try:
                    val = self.load_builtin(name)
                except KeyError:
                    raise NameError("name '%s' is not defined" % name)
        self.push(val)

    def byte_STORE_NAME(self, name):
        self.store_local(name, self.pop())

    def byte_DELETE_NAME(self, name):
        self.del_local(name)

    def byte_LOAD_FAST(self, name):
        try:
            val = self.load_local(name)
            log.info("LOAD_FAST: %s from %r -> %r", name, self.frame, val)
        except KeyError:
            raise UnboundLocalError(
                "local variable '%s' referenced before assignment" % name
            )
        self.push(val)

    def byte_STORE_FAST(self, name):
        self.byte_STORE_NAME(name)

    def byte_DELETE_FAST(self, name):
        self.byte_DELETE_NAME(name)

    def byte_LOAD_GLOBAL(self, name):
        try:
            val = self.load_global(name)
        except KeyError:
            try:
                val = self.load_builtin(name)
            except KeyError:
                raise NameError("global name '%s' is not defined" % name)
        self.push(val)

    def byte_LOAD_DEREF(self, name):
        self.push(self.load_deref(name))

    def byte_STORE_DEREF(self, name):
        self.store_deref(name, self.pop())

    def byte_LOAD_LOCALS(self):
        self.push(self.get_locals_dict_bytecode())

    ## Operators

    def unaryOperator(self, op):
        x = self.pop()
        self.push(self.unary_operators[op](x))

    def binaryOperator(self, op):
        x, y = self.popn(2)
        self.push(self.binary_operators[op](x, y))

    def inplaceOperator(self, op):
        x, y = self.popn(2)
        if op == 'POWER':
            x **= y
        elif op == 'MULTIPLY':
            x *= y
        elif op in ['DIVIDE', 'FLOOR_DIVIDE']:
            x //= y
        elif op == 'TRUE_DIVIDE':
            x /= y
        elif op == 'MODULO':
            x %= y
        elif op == 'ADD':
            x += y
        elif op == 'SUBTRACT':
            x -= y
        elif op == 'LSHIFT':
            x <<= y
        elif op == 'RSHIFT':
            x >>= y
        elif op == 'AND':
            x &= y
        elif op == 'XOR':
            x ^= y
        elif op == 'OR':
            x |= y
        else:           # pragma: no cover
            raise VirtualMachineError("Unknown in-place operator: %r" % op)
        self.push(x)

    def sliceOperator(self, op):
        start = 0
        end = None          # we will take this to mean end
        op, count = op[:-2], int(op[-1])
        if count == 1:
            start = self.pop()
        elif count == 2:
            end = self.pop()
        elif count == 3:
            end = self.pop()
            start = self.pop()
        l = self.pop()
        if end is None:
            end = len(l)
        if op.startswith('STORE_'):
            l[start:end] = self.pop()
        elif op.startswith('DELETE_'):
            del l[start:end]
        else:
            self.push(l[start:end])

    def byte_COMPARE_OP(self, opnum):
        x, y = self.popn(2)
        self.push(self.compare_operators[opnum](x, y))

    ## Attributes and indexing

    def byte_LOAD_ATTR(self, attr):
        obj = self.pop()
        log.info("LOAD_ATTR: %r %s", type(obj), attr)
        val = self.load_attr(obj, attr)
        self.push(val)

    def byte_STORE_ATTR(self, name):
        val, obj = self.popn(2)
        self.store_attr(obj, name, val)

    def byte_DELETE_ATTR(self, name):
        obj = self.pop()
        self.del_attr(obj, name)

    def byte_STORE_SUBSCR(self):
        val, obj, subscr = self.popn(3)
        self.store_subscr(obj, subscr, val)

    def byte_DELETE_SUBSCR(self):
        obj, subscr = self.popn(2)
        self.del_subscr(obj, subscr)

    ## Building

    def byte_BUILD_TUPLE(self, count):
        elts = self.popn(count)
        self.push(self.build_tuple(elts))

    def byte_BUILD_LIST(self, count):
        elts = self.popn(count)
        self.push(self.build_list(elts))

    def byte_BUILD_SET(self, count):
        # TODO: Not documented in Py2 docs.
        elts = self.popn(count)
        self.push(self.build_set(elts))

    def byte_BUILD_MAP(self, size):
        # size is ignored.
        self.push(self.build_map())

    def byte_STORE_MAP(self):
        the_map, val, key = self.popn(3)
        the_map[key] = val
        self.push(the_map)

    def byte_UNPACK_SEQUENCE(self, count):
        seq = self.pop()
        for x in reversed(seq):
            self.push(x)

    def byte_BUILD_SLICE(self, count):
        if count == 2:
            x, y = self.popn(2)
            self.push(slice(x, y))
        elif count == 3:
            x, y, z = self.popn(3)
            self.push(slice(x, y, z))
        else:           # pragma: no cover
            raise VirtualMachineError("Strange BUILD_SLICE count: %r" % count)

    def byte_LIST_APPEND(self, count):
        val = self.pop()
        the_list = self.peek(count)
        the_list.append(val)

    def byte_SET_ADD(self, count):
        val = self.pop()
        the_set = self.peek(count)
        the_set.add(val)

    def byte_MAP_ADD(self, count):
        val, key = self.popn(2)
        the_map = self.peek(count)
        the_map[key] = val

    ## Printing

    if 0:   # Only used in the interactive interpreter, not in modules.
        def byte_PRINT_EXPR(self):
            print(self.pop())

    def byte_PRINT_ITEM(self):
        item = self.pop()
        self.print_item(item)

    def byte_PRINT_ITEM_TO(self):
        to = self.pop()
        item = self.pop()
        self.print_item(item, to)

    def byte_PRINT_NEWLINE(self):
        self.print_newline()

    def byte_PRINT_NEWLINE_TO(self):
        to = self.pop()
        self.print_newline(to)

    def print_item(self, item, to=None):
        if to is None:
            to = sys.stdout
        if to.softspace:
            print(" ", end="", file=to)
            to.softspace = 0
        print(item, end="", file=to)
        if isinstance(item, str):
            if (not item) or (not item[-1].isspace()) or (item[-1] == " "):
                to.softspace = 1
        else:
            to.softspace = 1

    def print_newline(self, to=None):
        if to is None:
            to = sys.stdout
        print("", file=to)
        to.softspace = 0

    ## Jumps

    def byte_JUMP_FORWARD(self, jump):
        self.jump(jump)

    def byte_JUMP_ABSOLUTE(self, jump):
        self.jump(jump)

    if 0:   # Not in py2.7
        def byte_JUMP_IF_TRUE(self, jump):
            val = self.top()
            if val:
                self.jump(jump)
            else:
                self.jump(self.frame.f_lasti)

        def byte_JUMP_IF_FALSE(self, jump):
            val = self.top()
            if not val:
                self.jump(jump)
            else:
                self.jump(self.frame.f_lasti)

    def byte_POP_JUMP_IF_TRUE(self, jump):
        val = self.pop()
        if val:
            self.jump(jump)
        else:
            self.jump(self.frame.f_lasti)

    def byte_POP_JUMP_IF_FALSE(self, jump):
        val = self.pop()
        if not val:
            self.jump(jump)
        else:
            self.jump(self.frame.f_lasti)

    def byte_JUMP_IF_TRUE_OR_POP(self, jump):
        val = self.top()
        if val:
            self.jump(jump)
        else:
            self.pop()
            self.jump(self.frame.f_lasti)

    def byte_JUMP_IF_FALSE_OR_POP(self, jump):
        val = self.top()
        if not val:
            self.jump(jump)
        else:
            self.pop()
            self.jump(self.frame.f_lasti)

    ## Blocks

    def byte_SETUP_LOOP(self, dest):
        self.push_block('loop', dest)

    def byte_GET_ITER(self):
        self.push(iter(self.pop()))

    def byte_FOR_ITER(self, jump):
        iterobj = self.top()
        try:
            v = next(iterobj)
            self.push(v)
            self.jump(self.frame.f_lasti)
        except StopIteration:
            self.pop()
            self.jump(jump)

    def byte_BREAK_LOOP(self):
        return 'break'

    def byte_CONTINUE_LOOP(self, dest):
        # This is a trick with the return value.
        # While unrolling blocks, continue and return both have to preserve
        # state as the finally blocks are executed.  For continue, it's
        # where to jump to, for return, it's the value to return.  It gets
        # pushed on the stack for both, so continue puts the jump destination
        # into return_value.
        self.return_value = dest
        return 'continue'

    def byte_SETUP_EXCEPT(self, dest):
        self.push_block('setup-except', dest)

    def byte_SETUP_FINALLY(self, dest):
        self.push_block('finally', dest)

    def byte_END_FINALLY(self):
        v = self.pop()
        if isinstance(v, str):
            why = v
            if why in ('return', 'continue'):
                self.return_value = self.pop()
            if why == 'silenced':       # PY3
                block = self.pop_block()
                assert block.type == 'except-handler'
                self.unwind_block(block)
                why = None
        elif v is None:
            why = None
        elif issubclass(v, BaseException):
            exctype = v
            val = self.pop()
            tb = self.pop()
            self.last_exception = (exctype, val, tb)
            why = 'reraise'
        else:       # pragma: no cover
            raise VirtualMachineError("Confused END_FINALLY")
        return why

    def byte_POP_BLOCK(self):
        self.pop_block()

    if PY2:
        def byte_RAISE_VARARGS(self, argc):
            # NOTE: the dis docs are completely wrong about the order of the
            # operands on the stack!
            exctype = val = tb = None
            if argc == 0:
                exctype, val, tb = self.last_exception
            elif argc == 1:
                exctype = self.pop()
            elif argc == 2:
                val = self.pop()
                exctype = self.pop()
            elif argc == 3:
                tb = self.pop()
                val = self.pop()
                exctype = self.pop()

            # There are a number of forms of "raise", normalize them somewhat.
            if isinstance(exctype, BaseException):
                val = exctype
                exctype = type(val)

            self.last_exception = (exctype, val, tb)

            if tb:
                return 'reraise'
            else:
                return 'exception'

    elif PY3:
        def byte_RAISE_VARARGS(self, argc):
            cause = exc = None
            if argc == 2:
                cause = self.pop()
                exc = self.pop()
            elif argc == 1:
                exc = self.pop()
            return self.do_raise(exc, cause)

        def do_raise(self, exc, cause):
            if exc is None:         # reraise
                exc_type, val, tb = self.last_exception
                if exc_type is None:
                    return 'exception'      # error
                else:
                    return 'reraise'

            elif type(exc) == type:
                # As in `raise ValueError`
                exc_type = exc
                val = exc()             # Make an instance.
            elif isinstance(exc, BaseException):
                # As in `raise ValueError('foo')`
                exc_type = type(exc)
                val = exc
            else:
                return 'exception'      # error

            # If you reach this point, you're guaranteed that
            # val is a valid exception instance and exc_type is its class.
            # Now do a similar thing for the cause, if present.
            if cause:
                if type(cause) == type:
                    cause = cause()
                elif not isinstance(cause, BaseException):
                    return 'exception'  # error

                val.__cause__ = cause

            self.last_exception = exc_type, val, val.__traceback__
            return 'exception'

    def byte_POP_EXCEPT(self):
        block = self.pop_block()
        if block.type != 'except-handler':
            raise Exception("popped block is not an except handler")
        self.unwind_block(block)

    def byte_SETUP_WITH(self, dest):
        ctxmgr = self.pop()
        self.push(ctxmgr.__exit__)
        ctxmgr_obj = ctxmgr.__enter__()
        if PY2:
            self.push_block('with', dest)
        elif PY3:
            self.push_block('finally', dest)
        self.push(ctxmgr_obj)

    def byte_WITH_CLEANUP(self):
        # The code here does some weird stack manipulation: the exit function
        # is buried in the stack, and where depends on what's on top of it.
        # Pull out the exit function, and leave the rest in place.
        v = w = None
        u = self.top()
        if u is None:
            exit_func = self.pop(1)
        elif isinstance(u, str):
            if u in ('return', 'continue'):
                exit_func = self.pop(2)
            else:
                exit_func = self.pop(1)
            u = None
        elif issubclass(u, BaseException):
            if PY2:
                w, v, u = self.popn(3)
                exit_func = self.pop()
                self.push(w, v, u)
            elif PY3:
                w, v, u = self.popn(3)
                tp, exc, tb = self.popn(3)
                exit_func = self.pop()
                self.push(tp, exc, tb)
                self.push(None)
                self.push(w, v, u)
                block = self.pop_block()
                assert block.type == 'except-handler'
                self.push_block(block.type, block.handler, block.level-1)
        else:       # pragma: no cover
            raise VirtualMachineError("Confused WITH_CLEANUP")
        exit_ret = exit_func(u, v, w)
        err = (u is not None) and bool(exit_ret)
        if err:
            # An error occurred, and was suppressed
            if PY2:
                self.popn(3)
                self.push(None)
            elif PY3:
                self.push('silenced')

    ## Functions

    def byte_MAKE_FUNCTION(self, argc):
        if PY3:
            name = self.pop()
        else:
            name = None
        code = self.pop()
        defaults = self.popn(argc)
        globs = self.get_globals_dict()
        fn = self.make_function(name, code, globs, defaults, None)
        self.push(fn)

    def byte_LOAD_CLOSURE(self, name):
        self.push(self.frame.cells[name])

    def byte_MAKE_CLOSURE(self, argc):
        if PY3:
            # TODO: the py3 docs don't mention this change.
            name = self.pop()
        else:
            name = None
        closure, code = self.popn(2)
        defaults = self.popn(argc)
        globs = self.get_globals_dict()
        fn = self.make_function(None, code, globs, defaults, closure)
        self.push(fn)

    def byte_CALL_FUNCTION(self, arg):
        return self.call_function_from_stack(arg, [], {})

    def byte_CALL_FUNCTION_VAR(self, arg):
        args = self.pop()
        return self.call_function_from_stack(arg, args, {})

    def byte_CALL_FUNCTION_KW(self, arg):
        kwargs = self.pop()
        return self.call_function_from_stack(arg, [], kwargs)

    def byte_CALL_FUNCTION_VAR_KW(self, arg):
        args, kwargs = self.popn(2)
        return self.call_function_from_stack(arg, args, kwargs)

    def call_function_from_stack(self, arg, args, kwargs):
        lenKw, lenPos = divmod(arg, 256)
        namedargs = {}
        for i in range(lenKw):
            key, val = self.popn(2)
            namedargs[key] = val
        namedargs.update(kwargs)
        posargs = self.popn(lenPos)
        posargs.extend(args)
        func = self.pop()
        self.push(self.call_function(func, posargs, namedargs))

    def call_function(self, func, posargs, namedargs=None):
        """Call a VM function with the given arguments and return the result.

        This is were subclass override should occur as well.

        Args:
          func: The function to call.
          posargs: The positional arguments.
          namedargs: The keyword arguments (defaults to {}).
        Returns:
          The return value of the function.
        """
        namedargs = namedargs or {}
        frame = self.frame
        if hasattr(func, 'im_func'):
            # Methods get self as an implicit first parameter.
            if func.im_self:
                posargs.insert(0, func.im_self)
            # The first parameter must be the correct type.
            if not self.isinstance(posargs[0], func.im_class):
                raise TypeError(
                    'unbound method %s() must be called with %s instance '
                    'as first argument (got %s instance instead)' % (
                        func.im_func.func_name,
                        func.im_class.__name__,
                        type(posargs[0]).__name__,
                    )
                )
            func = func.im_func
        return func(*posargs, **namedargs)

    def byte_RETURN_VALUE(self):
        self.return_value = self.pop()
        if self.frame.generator:
            self.frame.generator.finished = True
        return "return"

    def byte_YIELD_VALUE(self):
        self.return_value = self.pop()
        return "yield"

    ## Importing

    def import_name(self, name, fromlist, level):
        """Import the module and return the module object."""
        return __import__(name, self.get_globals_dict(), self.get_locals_dict(),
                          fromlist, level)

    def get_module_attributes(self, mod):
        """Return the modules members as a dict."""
        return {name: getattr(mod, name) for name in dir(mod)}

    def byte_IMPORT_NAME(self, name):
        level, fromlist = self.popn(2)
        frame = self.frame
        self.push(self.import_name(name, fromlist, level))

    def byte_IMPORT_STAR(self):
        # TODO: this doesn't use __all__ properly.
        mod = self.pop()
        attrs = self.get_module_attributes(mod)
        for attr, val in attrs.iteritems():
            if attr[0] != '_':
                self.store_local(attr, val)

    def byte_IMPORT_FROM(self, name):
        mod = self.top()
        attrs = self.get_module_attributes(mod)
        self.push(attrs[name])

    ## And the rest...

    def byte_EXEC_STMT(self):
        stmt, globs, locs = self.popn(3)
        six.exec_(stmt, globs, locs)

    def byte_BUILD_CLASS(self):
        name, bases, methods = self.popn(3)
        self.push(self.make_class(name, bases, methods))

    def byte_LOAD_BUILD_CLASS(self):
        # New in py3
        self.push(__build_class__)

    def byte_STORE_LOCALS(self):
        self.set_locals_dict_bytecode(self.pop())

    if 0:   # Not in py2.7
        def byte_SET_LINENO(self, lineno):
            self.frame.f_lineno = lineno<|MERGE_RESOLUTION|>--- conflicted
+++ resolved
@@ -237,9 +237,6 @@
     def parse_byte_and_args(self):
         f = self.frame
         opoffset = f.f_lasti
-<<<<<<< HEAD
-        byteCode = byteint(f.f_code.co_code[opoffset])
-=======
         try:
             byteCode = byteint(f.f_code.co_code[opoffset])
         except IndexError:
@@ -247,7 +244,6 @@
                 "Bad bytecode offset %d in %s (len=%d)" %
                 (opoffset, str(f.f_code), len(f.f_code.co_code))
             )
->>>>>>> 4450ce7b
         f.f_lasti += 1
         byteName = dis.opname[byteCode]
         arg = None
@@ -279,19 +275,12 @@
         return byteName, arguments, opoffset
 
     def log(self, byteName, arguments, opoffset):
-<<<<<<< HEAD
-=======
         # pylint: disable=logging-not-lazy
->>>>>>> 4450ce7b
         op = "%d: %s" % (opoffset, byteName)
         if arguments:
             op += " %r" % (arguments[0],)
         indent = "    "*(len(self.frames)-1)
-<<<<<<< HEAD
-        stack_rep = repper(self.stack)
-=======
         stack_rep = repper(self.frame.data_stack)
->>>>>>> 4450ce7b
         block_stack_rep = repper(self.frame.block_stack)
 
         log.info("  %sdata: %s" % (indent, stack_rep))
@@ -317,12 +306,7 @@
                         "unknown bytecode type: %s" % byteName
                     )
                 why = bytecode_fn(*arguments)
-<<<<<<< HEAD
-
-        except:
-=======
         except:  # pylint: disable=bare-except
->>>>>>> 4450ce7b
             # deal with exceptions encountered while executing the op.
             self.last_exception = sys.exc_info()[:2] + (None,)
             log.exception("Caught exception during execution")
@@ -390,8 +374,6 @@
 
         return why
 
-<<<<<<< HEAD
-=======
     def run_instruction(self):
         """Run one instruction in the current frame.
 
@@ -419,7 +401,6 @@
                 why = self.manage_block_stack(why)
 
         return why
->>>>>>> 4450ce7b
 
     def run_frame(self, frame):
         """Run a frame until it returns (somehow).
@@ -428,29 +409,7 @@
         """
         self.push_frame(frame)
         while True:
-<<<<<<< HEAD
-            byteName, arguments, opoffset = self.parse_byte_and_args()
-            if log.isEnabledFor(logging.INFO):
-                self.log(byteName, arguments, opoffset)
-
-            # When unwinding the block stack, we need to keep track of why we
-            # are doing it.
-            why = self.dispatch(byteName, arguments)
-            if why == 'exception':
-                # TODO: ceval calls PyTraceBack_Here, not sure what that does.
-                pass
-
-            if why == 'reraise':
-                why = 'exception'
-
-            if why != 'yield':
-                while why and frame.block_stack:
-                    # Deal with any block management we need to do.
-                    why = self.manage_block_stack(why)
-
-=======
             why = self.run_instruction()
->>>>>>> 4450ce7b
             if why:
                 break
         self.pop_frame()
@@ -460,8 +419,6 @@
 
         return self.return_value
 
-<<<<<<< HEAD
-=======
     ## Builders for objects that subclasses may want to replace with subclasses
 
     def make_instance(self, cls, args, kw):
@@ -621,7 +578,6 @@
     def del_subscr(self, obj, subscr):
         del obj[subscr]
 
->>>>>>> 4450ce7b
     ## Stack manipulation
 
     def byte_LOAD_CONST(self, const):
